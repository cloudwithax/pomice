import time
from typing import Any, Dict, Type, Union

import discord
from discord import VoiceChannel, VoiceProtocol, Guild
from discord.ext import commands

<<<<<<< HEAD
from . import events
=======
from . import events, filters, NodePool, objects, Node 
>>>>>>> f6a37522
from .exceptions import TrackInvalidPosition
from .filters import Filter
from .node import Node, NodePool
from .objects import Track


class Player(VoiceProtocol):
    """The base player class for Pomice.
       In order to initiate a player, you must pass it in as a cls when you connect to a channel.
       i.e: ```py
       await ctx.author.voice.channel.connect(cls=pomice.Player)
       ```
    """

    def __init__(self, client: Type[Union[discord.Client, commands.Bot, commands.AutoShardedBot]], channel: VoiceChannel):
        super().__init__(client=client, channel=channel)

        self.client = client
        self._bot: Union[discord.Client, commands.Bot, commands.AutoShardedBot] = client
        self.channel = channel
        self._guild: discord.Guild = self.channel.guild

        self._node = NodePool.get_node()
        self._current: Track = None
        self._filter: Filter = None
        self._volume = 100
        self._paused = False
        self._is_connected = False

        self._position = 0
        self._last_position = 0
        self._last_update = 0

        self._voice_state = {}

    def __repr__(self):
        return (
            f"<Pomice.player bot={self.bot} guildId={self.guild.id} "
            f"is_connected={self.is_connected} is_playing={self.is_playing}>"
        )

    @property
    def position(self) -> float:
        """Property which returns the player's position in a track in milliseconds"""

        if not self.is_playing or not self.current:
            return 0

        if self.is_paused:
            return min(self._last_position, self.current.length)

        difference = (time.time() * 1000) - self._last_update
        position = self._last_position + difference

        if position > self.current.length:
            return 0

        return min(position, self.current.length)

    @property
    def is_playing(self) -> bool:
        """Property which returns whether or not the player is actively playing a track."""
        return self._is_connected and self.current is not None

    @property
    def is_connected(self) -> bool:
        """Property which returns whether or not the player is connected"""
        return self._is_connected

    @property
    def is_paused(self) -> bool:
        """Property which returns whether or not the player has a track which is paused or not."""
        return self._is_connected and self._paused

    @property
    def current(self) -> Track:
        """Property which returns the currently playing track"""
        return self._current

    @property
    def node(self) -> Node:
        """Property which returns the node the player is connected to"""
        return self._node

    @property
    def guild(self) -> Guild:
        """Property which returns the guild associated with the player"""
        return self._guild

    @property
    def volume(self) -> int:
        """Property which returns the players current volume"""
        return self._volume


    @property
    def filter(self) -> Filter:
        """Property which returns the currently applied filter, if one is applied"""
        return self._filter

    @property
    def bot(self) -> Type[Union[discord.Client, commands.Bot, commands.AutoShardedBot]]:
        """Property which returns the bot associated with this player instance"""
        return self._bot

    async def _update_state(self, data: dict):
        state: dict = data.get("state")
        self._last_update = time.time() * 1000
        self._is_connected = state.get("connected")
        self._last_position = state.get("position")

    async def _dispatch_voice_update(self, voice_data: Dict[str, Any]):
        if {"sessionId", "event"} != self._voice_state.keys():
            return

        await self._node.send(
            op="voiceUpdate",
            guildId=str(self.guild.id),
            **voice_data
        )

    async def on_voice_server_update(self, data: dict):
        self._voice_state.update({"event": data})
        await self._dispatch_voice_update(self._voice_state)

    async def on_voice_state_update(self, data: dict):
        self._voice_state.update({"sessionId": data.get("session_id")})
        if not (channel_id := data.get("channel_id")):
            self.channel = None
            self._voice_state.clear()
            return

        self.channel = self.guild.get_channel(int(channel_id))
        await self._dispatch_voice_update({**self._voice_state, "event": data})

    async def _dispatch_event(self, data: dict):
        event_type = data.get("type")
        event = getattr(events, event_type, None)
        event = event(data)
        self.bot.dispatch(f"pomice_{event.name}", event)

    async def get_tracks(self, query: str, ctx: commands.Context = None):
        """Fetches tracks from the node's REST api to parse into Lavalink.

        If you passed in Spotify API credentials when you created the node, you can also pass in a Spotify URL of a playlist,
        album or track and it will be parsed accordingly.

        You can also pass in a discord.py Context object to get a
        Context object on any track you search.
        """
        return await self._node.get_tracks(query, ctx)

    async def connect(self, *, timeout: float, reconnect: bool):
        await self.guild.change_voice_state(channel=self.channel)
        self._node._players[self.guild.id] = self
        self._is_connected = True

    async def stop(self):
        """Stops a currently playing track."""
        self._current = None
        await self._node.send(op="stop", guildId=str(self.guild.id))

    async def disconnect(self, *, force: bool = False):
        await self.stop()
        await self.guild.change_voice_state(channel=None)
        self.cleanup()
        self.channel = None
        self._is_connected = False
        del self._node._players[self.guild.id]

    async def destroy(self):
        """Disconnects a player and destroys the player instance."""
        await self.disconnect()
        await self._node.send(op="destroy", guildId=str(self.guild.id))

    async def play(self, track: Track, start_position: int = 0) -> Track:
        """Plays a track. If a Spotify track is passed in, it will be handled accordingly."""
        if track.spotify:
<<<<<<< HEAD
            search: Track = (await self._node.get_tracks(
                f"{track._search_type}:{track.author} - {track.title}"
            ))[0]
            track.original = search
=======
            spotify_track: objects.Track = (await self._node.get_tracks(f"{track.search_type}"))[0]
            track.youtube_result = spotify_track
>>>>>>> f6a37522
            await self._node.send(
                op="play",
                guildId=str(self.guild.id),
                track=search.track_id,
                startTime=start_position,
                endTime=search.length,
                noReplace=False
            )
        else:
            await self._node.send(
                op="play",
                guildId=str(self.guild.id),
                track=track.track_id,
                startTime=start_position,
                endTime=track.length,
                noReplace=False
            )
        self._current = track
        return self._current

    async def seek(self, position: float) -> float:
        """Seeks to a position in the currently playing track milliseconds"""

        if position < 0 or position > self.current.length:
            raise TrackInvalidPosition(
                f"Seek position must be between 0 and the track length"
            )

        await self._node.send(op="seek", guildId=str(self.guild.id), position=position)
        return self._position

    async def set_pause(self, pause: bool) -> bool:
        """Sets the pause state of the currently playing track."""
        await self._node.send(op="pause", guildId=str(self.guild.id), pause=pause)
        self._paused = pause
        return self._paused

    async def set_volume(self, volume: int) -> int:
        """Sets the volume of the player as an integer. Lavalink accepts an amount from 0 to 500."""
        await self._node.send(op="volume", guildId=str(self.guild.id), volume=volume)
        self._volume = volume
        return self._volume

    async def set_filter(self, filter: Filter) -> Filter:
        """Sets a filter of the player. Takes a pomice.Filter object.
           This will only work if you are using the development version of Lavalink.
        """
        await self._node.send(op="filters", guildId=str(self.guild.id), **filter.payload)
        await self.seek(self.position)
        self._filter = filter
        return filter<|MERGE_RESOLUTION|>--- conflicted
+++ resolved
@@ -5,11 +5,7 @@
 from discord import VoiceChannel, VoiceProtocol, Guild
 from discord.ext import commands
 
-<<<<<<< HEAD
 from . import events
-=======
-from . import events, filters, NodePool, objects, Node 
->>>>>>> f6a37522
 from .exceptions import TrackInvalidPosition
 from .filters import Filter
 from .node import Node, NodePool
@@ -104,7 +100,6 @@
         """Property which returns the players current volume"""
         return self._volume
 
-
     @property
     def filter(self) -> Filter:
         """Property which returns the currently applied filter, if one is applied"""
@@ -188,15 +183,17 @@
     async def play(self, track: Track, start_position: int = 0) -> Track:
         """Plays a track. If a Spotify track is passed in, it will be handled accordingly."""
         if track.spotify:
-<<<<<<< HEAD
+
+
+<< << << < HEAD
             search: Track = (await self._node.get_tracks(
                 f"{track._search_type}:{track.author} - {track.title}"
             ))[0]
             track.original = search
-=======
+== == == =
             spotify_track: objects.Track = (await self._node.get_tracks(f"{track.search_type}"))[0]
             track.youtube_result = spotify_track
->>>>>>> f6a37522
+>>>>>> > f6a375229831e0e68f0ccc8483ebde284247ee9c
             await self._node.send(
                 op="play",
                 guildId=str(self.guild.id),
