--- conflicted
+++ resolved
@@ -65,10 +65,6 @@
         identifier: str,
         secure: bool = False,
         heartbeat: int = 30,
-<<<<<<< HEAD
-        region: Optional[str] = None,
-=======
->>>>>>> 822fa1e3
         session: Optional[aiohttp.ClientSession] = None,
         spotify_client_id: Optional[str] = None,
         spotify_client_secret: Optional[str] = None,
@@ -82,10 +78,6 @@
         self._identifier = identifier
         self._heartbeat = heartbeat
         self._secure = secure
-<<<<<<< HEAD
-        self._region: Optional[str] = region
-=======
->>>>>>> 822fa1e3
 
        
         self._websocket_uri = f"{'wss' if self._secure else 'ws'}://{self._host}:{self._port}"    
@@ -138,14 +130,6 @@
     def players(self) -> Dict[int, Player]:
         """Property which returns a dict containing the guild ID and the player object."""
         return self._players
-
-<<<<<<< HEAD
-    @property
-    def region(self) -> Optional[str]:
-        """Property which returns the VoiceRegion of the node, if one is set"""
-        return self._region
-=======
->>>>>>> 822fa1e3
 
     @property
     def bot(self) -> Client:
@@ -466,11 +450,7 @@
         return len(self._nodes.values())
 
     @classmethod
-<<<<<<< HEAD
-    def get_best_node(cls, *, algorithm: NodeAlgorithm, voice_region: str = None) -> Node:
-=======
     def get_best_node(cls, *, algorithm: NodeAlgorithm) -> Node:
->>>>>>> 822fa1e3
         """Fetches the best node based on an NodeAlgorithm.
          This option is preferred if you want to choose the best node
          from a multi-node setup using either the node's latency
@@ -499,22 +479,6 @@
         elif algorithm == NodeAlgorithm.by_players:
             tested_nodes = {node: len(node.players.keys()) for node in available_nodes}
             return min(tested_nodes, key=tested_nodes.get)
-<<<<<<< HEAD
-            
-        else:
-            if voice_region == None:
-                raise NodeException("You must specify a VoiceRegion in order to use this functionality.")
-
-            nodes = [node for node in available_nodes if node._region == voice_region]
-            if not nodes:
-                raise NoNodesAvailable(
-                    f"No nodes for region {voice_region} exist in this pool."
-                )
-
-            return nodes[0] 
-=======
-    
->>>>>>> 822fa1e3
 
     @classmethod
     def get_node(cls, *, identifier: str = None) -> Node:
@@ -545,10 +509,6 @@
         identifier: str,
         secure: bool = False,
         heartbeat: int = 30,
-<<<<<<< HEAD
-        region: Optional[str] = None,
-=======
->>>>>>> 822fa1e3
         spotify_client_id: Optional[str] = None,
         spotify_client_secret: Optional[str] = None,
         session: Optional[aiohttp.ClientSession] = None,
